--- conflicted
+++ resolved
@@ -26,11 +26,7 @@
     "charm": "^1.0.0",
     "commander": "^2.6.0",
     "consolidate": "^0.15.1",
-<<<<<<< HEAD
     "execa": "^1.0.0",
-=======
-    "execa": "^0.11.0",
->>>>>>> 5a2ad2bc
     "express": "^4.10.7",
     "fireworm": "^0.7.0",
     "glob": "^7.0.4",
